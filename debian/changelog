--- conflicted
+++ resolved
@@ -1,5 +1,3 @@
-<<<<<<< HEAD
-=======
 cassandra-medusa (0.16.3) stable; urgency=medium
 
   * Release 0.16.3 of Medusa - Backups for Apache Cassandra.
@@ -12,7 +10,6 @@
 
  -- The Last Pickle <oss@thelastpickle.com>  Mon, 02 Oct 2023 08:39:09 +0000
 
->>>>>>> c9407d67
 cassandra-medusa (0.16.1) stable; urgency=medium
 
   * Release 0.16.1 of Medusa - Backups for Apache Cassandra.
